--- conflicted
+++ resolved
@@ -9,11 +9,8 @@
 import * as WebBrowser from "expo-web-browser";
 import axios from "axios";
 import * as Linking from 'expo-linking';
-<<<<<<< HEAD
 import { client } from "@/lib/http";
-=======
 import * as LocalAuthentication from 'expo-local-authentication';
->>>>>>> e9431bde
 
 const zodSchema = z.object({
   email: z.string().email(),
@@ -34,16 +31,12 @@
   });
 
   const [error, setError] = useState<string | undefined>(undefined);
-<<<<<<< HEAD
   const [forgotPasswordVisible, setForgotPasswordVisible] = useState(false);
   const [recoveryEmail, setRecoveryEmail] = useState("");
   const [resetEmailSent, setResetEmailSent] = useState(false);
   const [isSubmitting, setIsSubmitting] = useState(false);
   const [successMessage, setSuccessMessage] = useState("");
-  const { signInWithPassword, signInWithGoogle } = useSession();
-=======
   const { signInWithPassword, signInWithGoogle, signInWithBiometric } = useSession();
->>>>>>> e9431bde
   const theme = useTheme();
 
   const handleLogin = async ({
@@ -93,7 +86,6 @@
     }
   };
 
-<<<<<<< HEAD
   // Función para solicitar cambio de contraseña
   const handlePasswordReset = async () => {
     if (!recoveryEmail || !recoveryEmail.includes('@')) {
@@ -142,7 +134,9 @@
         setError("Error de conexión. Inténtalo más tarde");
       }
       setIsSubmitting(false);
-=======
+    }
+  }
+
   const handleBiometricAuth = async () => {
     try {
       const compatible = await LocalAuthentication.hasHardwareAsync();
@@ -175,7 +169,6 @@
     } catch (error) {
       console.error(error);
       setError("Error en la autenticación biométrica");
->>>>>>> e9431bde
     }
   };
 
